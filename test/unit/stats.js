import { assert } from 'chai';

import { ZegginiBurdenTest, SkatTest, SkatOptimalTest, VTTest, MVT_WASM_HELPERS, calculate_mvt_pvalue } from '../../src/app/stats.js';

describe('stats.js', function() {
  describe('pmvnorm', function() {
    it('should return correct value for simple case', function() {
      const lower = new Array(4).fill(-0.68280434415179325);
      const upper = new Array(4).fill(0.68280434415179325);
      const mean = new Array(4).fill(0.0);
      const sigma = [
        [1.000,0.707,0.577,0.245],
        [0.707,1.000,0.816,0.347],
        [0.577,0.816,1.000,0.425],
        [0.245,0.347,0.425,1.000]
      ];

      return MVT_WASM_HELPERS.then(module => {
        const result = module.pmvnorm(lower, upper, mean, sigma);
        assert.closeTo(result.value, 0.12163363705851155, 0.001);
        assert.closeTo(result.error, 0.000020666222108512638, 0.001);
        assert.equal(result.inform, 0);
      });
    });

    it('should return correct value when inform==3 is triggered', function() {
      const lower = new Array(9).fill(-2.2287371197803769);
      const upper = new Array(9).fill(2.2287371197803769);
      const mean = new Array(9).fill(0.0);
      const sigma = [
        [1.000, 0.632, 0.498, 0.391, 0.323, 0.262, 0.184, 0.135, 0.127],
        [0.632, 1.000, 0.788, 0.618, 0.511, 0.414, 0.290, 0.213, 0.201],
        [0.498, 0.788, 1.000, 0.785, 0.649, 0.526, 0.368, 0.270, 0.254],
        [0.391, 0.618, 0.785, 1.000, 0.827, 0.670, 0.469, 0.344, 0.324],
        [0.323, 0.511, 0.649, 0.827, 1.000, 0.810, 0.568, 0.416, 0.392],
        [0.262, 0.414, 0.526, 0.670, 0.810, 1.000, 0.942, 0.867, 0.818],
        [0.184, 0.290, 0.368, 0.469, 0.568, 0.942, 1.000, 0.981, 0.926],
        [0.135, 0.213, 0.270, 0.344, 0.416, 0.867, 0.981, 1.000, 0.944],
        [0.127, 0.201, 0.254, 0.324, 0.392, 0.818, 0.926, 0.944, 1.000]
      ];

      return MVT_WASM_HELPERS.then(module => {
        const result = module.pmvnorm(lower, upper, mean, sigma);
        assert.closeTo(result.value, 0.88037564067513052, 0.001);
        assert.closeTo(result.error, 0.00076046962293943772, 0.001);
        assert.equal(result.inform, 0);
      });
    });
  });

  describe('calculate_mvt_pvalue', function() {
    it('should return correct value for simple case', function() {
      const scores = [
        0.301135449825287, 1.3324818019145408, 0.88212352191875065, 1.6497709708262918, 0.15047099201545067,
        0.6235437258715173, 1.3951211216723614, 0.50011485542337253
      ];
      const cov_t = [
        [1, 0.7069548502919164, 0.57707267772208493, 0.44680286178659967, 0.37754025932838237, 0.31572616611699494, 0.28069725681633245, 0.13418284713753337],
        [0.7069548502919164, 1, 0.81627706313837645, 0.63200481367325789, 0.5340291058846679, 0.44658950783508061, 0.39703740522024411, 0.18977304676363141],
        [0.57707267772208493, 0.81627706313837645, 1, 0.77424975045029376, 0.65421998300064288, 0.54709780574222966, 0.48639021848644914, 0.23246183492172764],
        [0.44680286178659967, 0.63200481367325789, 0.77424975045029376, 1, 0.84496237517762918, 0.70658894967493968, 0.62818551286263802, 0.30014846141434243],
        [0.37754025932838237, 0.5340291058846679, 0.65421998300064288, 0.84496237517762918, 1, 0.83621582520680438, 0.74339767272079949, 0.35521819286605033],
        [0.31572616611699494, 0.44658950783508061, 0.54709780574222966, 0.70658894967493968, 0.83621582520680438, 1, 0.88901032453212669, 0.42481580880011133],
        [0.28069725681633245, 0.39703740522024411, 0.48639021848644914, 0.62818551286263802, 0.74339767272079949, 0.88901032453212669, 1, 0.47731439030717948],
        [0.13418284713753337, 0.18977304676363141, 0.23246183492172764, 0.30014846141434243, 0.35521819286605033, 0.42481580880011133, 0.47731439030717948, 1]
      ];
      const t_max = 1.6497709708262918;
      const result = calculate_mvt_pvalue(scores, cov_t, t_max);
      assert.closeTo(result, 0.060143850853423546, 0.001);
    })
  });

  describe('VTTest', function() {
    it('simple test case', function() {
      const u = [-1.1983600000000001, 8.4673099999999994, 2.4368799999999999, -1.74072];
      const cov = [
        [35.999521600000001, -0.073957332399999992, -0.021069833400000001, -0.091371064400000007],
        [-0.073957332399999992, 83.542530400000004, -0.047519894799999997, -0.2060421076],
        [-0.021069833400000001, -0.047519894799999997, 23.926510440000001, -0.058631327999999996],
        [-0.091371064400000007, -0.2060421076, -0.058631327999999996, 97.791066799999996],
      ];
      const mafs = [0.0004395216, 0.00099127976258790436, 0.00028191799999999998, 0.0012230639437412097];
      const agg = new VTTest();

      return agg.run(u, cov, null, mafs).then(([tmax, pval]) => {
        const expectedPval = 0.80328082770889286;
        const expectedTmax = 0.8111221126845517;
        assert.closeTo(pval, expectedPval, 0.001);
        assert.closeTo(tmax, expectedTmax, 0.001);
      });
    });
  });

  describe('ZegginiBurdenTest', function() {
    it('should return correct p-value for known u/cov (no weights)', function() {
      // Verify correctness of results
      let u = [ 1.26175, 3.45806, -4.90216, -7.05748 ];
      let cov = [ [ 23.902543, -0.01359241884, -0.01361261692, -0.1976943976 ],
        [ -0.01359241884, 23.90577896, -0.01371627432, -0.1992892636 ],
        [ -0.01361261692, -0.01371627432, 23.9075214, -0.1996334844 ],
        [ -0.1976943976, -0.1992892636, -0.1996334844, 320.2882088 ] ];
      let agg = new ZegginiBurdenTest();
      let [, pval] = agg.run(u,cov,null);
      let expectedPval = 0.7141;
      assert.closeTo(
        pval,
        expectedPval,
        0.001,
        'testBurden on known u/cov did not produce close enough p-value to expected'
      )
    });
  });

  describe('SkatTest', function() {
    it('should return correct p-value for edge case where Davies p-value is 0', function() {
      let scores = [1.78855, 39.5782, -0.87731, 4.04614, -0.75007, 146.723];
      let cov = [
        [7.994158379999999,-0.0546119717,-0.0017337170499999999,-0.00260057096,-0.000866857602,-0.216713939],
        [-0.0546119717,62.5785693,-0.013653016,-0.020479524,-0.00682649877,-0.7064881980000001],
        [-0.0017337170499999999, -0.013653016,1.9998364100000001,-0.00065014274,-0.000216713939,-0.054178623200000005],
        [-0.00260057096,-0.020479524,-0.00065014274,2.99943618,-0.00032507137,-0.0812678425],
        [-0.000866857602,-0.00682649877,-0.000216713939,-0.00032507137,1.00002435,-0.027089311600000002],
        [-0.216713939,-0.7064881980000001,-0.054178623200000005,-0.0812678425,-0.027089311600000002,249.262611]
      ];
      let mafs = [0.000433369, 0.00341278, 0.000108342, 0.000162514, 0.0000541712, 0.0135428];
      let agg = new SkatTest();
      let [, pval] = agg.run(scores, cov, null, mafs);
      let expectedPval = 2.4240441146275055e-24;
      assert.closeTo(pval, expectedPval, 0.001);
    });

    it('should return correct p-value for known u/cov (standard weights)', function () {
      let u = [1.26175, 3.45806, -4.90216, -7.05748];
      let cov = [
        [23.902543, -0.01359241884, -0.01361261692, -0.1976943976],
        [-0.01359241884, 23.90577896, -0.01371627432, -0.1992892636],
        [-0.01361261692, -0.01371627432, 23.9075214, -0.1996334844],
        [-0.1976943976, -0.1992892636, -0.1996334844, 320.2882088]
      ];
      let mafs = [0.000281496, 0.000283886, 0.000284308, 0.00412922];
      let agg = new SkatTest();
      let [, pval] = agg.run(u, cov, null, mafs);
      let expectedPval = 0.8110;
      assert.closeTo(
        pval,
        expectedPval,
        0.001,
        'SkatTest on known u/cov did not produce close enough p-value to expected'
      )
    });

    it('should use liu method when only 1 lambda', function() {
      let u = [ -1.56617 ];
      let cov = [[ 23.902543 ]];
      let mafs = [ 0.000282902 ];
      let agg = new SkatTest();
      let [, pval] = agg.run(u, cov, null, mafs);
      let expectedPval = 0.7487074306833961;
      assert.closeTo(
        pval,
        expectedPval,
        0.0000001,
        'SkatTest on known u/cov did not produce close enough p-value to expected'
      )
    });
  });

  describe('SkatOptimalTest', function() {
    it('should return correct p-value for known u/cov (standard weights)', function () {
      let u = [1.26175, 3.45806, -4.90216, -7.05748];
      let cov = [
        [23.902543, -0.01359241884, -0.01361261692, -0.1976943976],
        [-0.01359241884, 23.90577896, -0.01371627432, -0.1992892636],
        [-0.01361261692, -0.01371627432, 23.9075214, -0.1996334844],
        [-0.1976943976, -0.1992892636, -0.1996334844, 320.2882088]
      ];
      let mafs = [0.000281496, 0.000283886, 0.000284308, 0.00412922];
      let agg = new SkatOptimalTest();
<<<<<<< HEAD
      return agg.run(u, cov, null, mafs).then(([, pval]) => {
        let expectedPval = 0.6156647276107277;
        assert.closeTo(
          pval,
          expectedPval,
          0.001,
          'SkatOptimalTest on known u/cov did not produce close enough p-value to expected'
        )
      });
=======
      let [, pval] = agg.run(u, cov, null, mafs);
      let expectedPval = 1;
      assert.closeTo(
        pval,
        expectedPval,
        0.001,
        'SkatOptimalTest on known u/cov did not produce close enough p-value to expected'
      )
>>>>>>> e8614b44
    });

    it('another edge case', function() {
      let u = [-1.19836, 8.46731, 2.43688, -1.74072];
      let cov = [
        [ 35.9995216, -0.07395733239999999, -0.0210698334, -0.09137106440000001 ],
        [ -0.07395733239999999, 83.5425304, -0.0475198948, -0.2060421076 ],
        [ -0.0210698334, -0.0475198948, 23.92651044, -0.058631327999999996 ],
        [ -0.09137106440000001, -0.2060421076, -0.058631327999999996, 97.7910668 ],
      ];
      let mafs = [0.000439398, 0.000991001, 0.000281918, 0.00122272];
      let agg = new SkatOptimalTest();
      let [, pval] = agg.run(u, cov, null, mafs);
      let expectedPval = 0.779274359;
      assert.closeTo(
        pval,
        expectedPval,
        1e-6,
        'SkatOptimalTest on known u/cov did not produce close enough p-value to expected'
      )
    });

    it('scores and covariance matrix are all the same value', function() {
      let u = [5.90907, 5.90907];
      let cov = [[47.7780604, 47.7780604], 47.7780604, 47.7780604];
      let mafs = [0.00056243, 0.00056243];
      let agg = new SkatOptimalTest();
      let [, pval] = agg.run(u, cov, null, mafs);
      assert.isNaN(pval);
    });
  });
});<|MERGE_RESOLUTION|>--- conflicted
+++ resolved
@@ -176,9 +176,8 @@
       ];
       let mafs = [0.000281496, 0.000283886, 0.000284308, 0.00412922];
       let agg = new SkatOptimalTest();
-<<<<<<< HEAD
       return agg.run(u, cov, null, mafs).then(([, pval]) => {
-        let expectedPval = 0.6156647276107277;
+        let expectedPval = 1;
         assert.closeTo(
           pval,
           expectedPval,
@@ -186,16 +185,7 @@
           'SkatOptimalTest on known u/cov did not produce close enough p-value to expected'
         )
       });
-=======
-      let [, pval] = agg.run(u, cov, null, mafs);
-      let expectedPval = 1;
-      assert.closeTo(
-        pval,
-        expectedPval,
-        0.001,
-        'SkatOptimalTest on known u/cov did not produce close enough p-value to expected'
-      )
->>>>>>> e8614b44
+
     });
 
     it('another edge case', function() {
@@ -208,14 +198,16 @@
       ];
       let mafs = [0.000439398, 0.000991001, 0.000281918, 0.00122272];
       let agg = new SkatOptimalTest();
-      let [, pval] = agg.run(u, cov, null, mafs);
-      let expectedPval = 0.779274359;
-      assert.closeTo(
-        pval,
-        expectedPval,
-        1e-6,
-        'SkatOptimalTest on known u/cov did not produce close enough p-value to expected'
-      )
+      // let [, pval] = agg.run(u, cov, null, mafs);
+      return agg.run(u, cov, null, mafs).then(([, pval]) => {
+        let expectedPval = 0.779274359;
+        assert.closeTo(
+          pval,
+          expectedPval,
+          1e-6,
+          'SkatOptimalTest on known u/cov did not produce close enough p-value to expected'
+        );
+      });
     });
 
     it('scores and covariance matrix are all the same value', function() {
